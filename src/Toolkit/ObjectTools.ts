--- conflicted
+++ resolved
@@ -13,13 +13,9 @@
 /** @private */
 export type ObjMapPart<Obj, T> = Partial<ObjMap<Obj, T>>;
 
-<<<<<<< HEAD
 /** @private */
-export type UniformObject<T> = { [name: string]: T };
+export interface UniformObject<T> { [name: string]: T; }
 /** @private */
-=======
-export interface UniformObject<T> { [name: string]: T; }
->>>>>>> 25fd2e87
 export type KeyMapper<T> = (value: T) => string;
 
 /** @private */
