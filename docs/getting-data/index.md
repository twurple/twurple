--- conflicted
+++ resolved
@@ -41,13 +41,8 @@
 | Host users                                    | No                       | Yes                            |
 | Raid users                                    | Yes                      | Yes                            |
 | Send chat messages                            | No                       | Yes                            |
-<<<<<<< HEAD
-| Send chat announcements                       | No                       | Yes                            |
-| Remove chat messages                          | Yes                      | Yes                            |
-=======
 | Send chat announcements                       | Yes                      | Yes                            |
-| Remove chat messages                          | No                       | Yes                            |
->>>>>>> 2a339013
+| Remove chat messages                          | Yes                       | Yes                            |
 | Set chat modes (e.g. emote/sub/follower only) | Yes                      | Yes                            |
 | Get & manage AutoMod settings                 | Yes                      | No                             |
 | Fetch currently playing Soundtrack track      | No (supported by Twitch) | No                             |
