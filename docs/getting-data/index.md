--- conflicted
+++ resolved
@@ -54,32 +54,6 @@
 
 ## Events
 
-<<<<<<< HEAD
-| Event type                             | `@twurple/chat`              | `@twurple/pubsub`         | `@twurple/eventsub-*`      |
-|----------------------------------------|------------------------------|---------------------------|----------------------------|
-| Chat messages                          | Yes                          | Sub & cheer messages only | Yes                        |
-| Chat mode (e.g. sub only) changes      | Yes                          | No                        | Yes                        |
-| Whispers                               | Yes                          | Yes                       | No (in beta by Twitch)     |
-| Cheers                                 | Yes                          | Yes                       | Yes                        |
-| Channel points                         | Redemptions w/ messages only | Redemptions only          | Yes                        |
-| Subscriptions                          | Published only               | Published only            | Yes                        |
-| AutoMod                                | No                           | Yes                       | No (implemented by Twitch) |
-| Live / offline / stream changes        | No                           | No                        | Yes                        |
-| Follows                                | No                           | No                        | Yes                        |
-| Raids                                  | Yes                          | No                        | Yes                        |
-| Bans                                   | Yes                          | Yes                       | Yes                        |
-| Mod add/remove                         | No                           | Yes                       | Yes                        |
-| Polls & predictions                    | No                           | No                        | Yes                        |
-| Extension transactions                 | No                           | No                        | Yes                        |
-| Hype Trains                            | No                           | No                        | Yes                        |
-| Authorization grant/revoke             | No                           | No                        | Yes                        |
-| Drops                                  | No                           | No                        | Yes                        |
-| Charity campaigns & donations          | No                           | No                        | Yes                        |
-| Shield mode begin/end                  | No                           | No                        | Yes                        |
-| Unban request approve/deny             | No                           | Yes                       | No (in beta by Twitch)     |
-| Low-trust users treatment/chat message | No                           | Yes                       | No (in beta by Twitch)     |
-| Warnings                               | No                           | No                        | Yes                        |
-=======
 | Event type                             | `@twurple/chat`              | `@twurple/pubsub`         | `@twurple/eventsub-*`  |
 |----------------------------------------|------------------------------|---------------------------|------------------------|
 | Chat messages                          | Yes                          | Sub & cheer messages only | Yes                    |
@@ -103,4 +77,4 @@
 | Shield mode begin/end                  | No                           | No                        | Yes                    |
 | Unban request approve/deny             | No                           | Yes                       | No (in beta by Twitch) |
 | Low-trust users treatment/chat message | No                           | Yes                       | No (in beta by Twitch) |
->>>>>>> 348ffdc5
+| Warnings                               | No                           | No                        | Yes                    |
