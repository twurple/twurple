const path = require('path');
const baseRules = require('@d-fischer/eslint-config');

const memberNames = [
	// Twitch API
	'_(id|name|at)$',
	'^user_login$',
	'^client_secret$',
	'^redirect_uri$',
	'^(access|refresh|auth|upload)_token$',
	'^has_delay$',
	'^include_sponsored$',
	'^stream_(key|type)$',
	'^broadcaster_(language|type)$',
	'^(broadcast|grant|response)_type$',
	'^force_verify$',
	'^expires_in$',
	'^badge_sets$',
	'^profile_banner(_background_color)?$',
	'^video_banner$',
	'^channel_feed_enabled$',
	'^(start|end)_time$',
	'^((offline|profile)_image|edit|embed|thumbnail|box_art|click)_url$',
	'^click_action$',
	'^(image_)?url_\\dx$',
	'^emoticon_sets?$',
	'^is_(anonymous|gift|user_input_required|sub_only|enabled|paused|in_stock|previewable|playlist|(verified|known)_bot|live|auto)$',
	'^minimum_allowed_role$',
	'^(chatter|view(er)?)_count$',
	'^min_bits$',
	'^date_range$',
	'^event_(type|timestamp|data)$',
	'^product_(type|data)$',
	'^community_ids$',
	'^position_seconds$',
	'^(default|profile)_image$',
	'^background_color$',
	'^max_per_(user_per_)?stream(_setting)?$',
	'^should_redemptions_skip_request_queue$',
	'^global_cooldown_(seconds|setting)$',
	'^redemptions_redeemed_current_stream$',
	'^only_manageable_rewards$',
	'^user_input$',
	'^hub.',
	'^email_verified$',
	'^twitter_connected$',
	'^chat_message$',
	'^badge_tier$',
	'^message_type$',
	'^(previous|new)_version$',
	'^(total_)?bits_used$',
	'^badge_entitlement$',
	'^moderation_action$',
	'^created_by$',
	'^sub_(plan|message)$',
	'^multi_month_duration$',
	'^user_type$',
	'^sent_ts$',
	'^data_object$',
	'^video_height$',
	'^average_fps$',
	'^description_html$',
	'^muted_segments$',
	'^tag_(ids|list)$',
	'^cooldown_end_time$',
	'^(last|top)_contributions?$',
	'^(streak|cumulative)_months',
	'^live_only$',
	'^localization_(names|descriptions)',
	'^allow_notifications$',
	'^can_cheer$',
	'^show_in_bits_card$',
	'^last_updated$',
<<<<<<< HEAD
	'^global_cooldown$',
=======
	'^can_activate$',
>>>>>>> 1e93b59c
	// HTTP
	'^Accept$'
];

const enumNames = [
	// Twitch API
	'x1_5'
];

const namingConvention = [...baseRules.rules['@typescript-eslint/naming-convention']].map(rule => {
	if (typeof rule === 'object') {
		if (rule.selector === 'default' && !rule.modifiers) {
			return {
				...rule,
				filter: {
					match: false,
					regex: [...memberNames, ...enumNames].join('|')
				}
			};
		}
		if (rule.selector === 'memberLike' && !rule.modifiers) {
			return {
				...rule,
				filter: {
					match: false,
					regex: [...memberNames, ...enumNames].join('|')
				}
			};
		}
		if (rule.selector === 'enumMember' && !rule.modifiers) {
			return {
				...rule,
				filter: {
					match: false,
					regex: enumNames.join('|')
				}
			};
		}
	}

	return rule;
});

module.exports = {
	extends: ['@d-fischer'],
	rules: {
		'@typescript-eslint/naming-convention': namingConvention
	},
	settings: {
		'import/resolver': {
			'eslint-import-resolver-lerna': {
				packages: path.resolve(__dirname, 'packages')
			}
		}
	}
};<|MERGE_RESOLUTION|>--- conflicted
+++ resolved
@@ -71,11 +71,8 @@
 	'^can_cheer$',
 	'^show_in_bits_card$',
 	'^last_updated$',
-<<<<<<< HEAD
 	'^global_cooldown$',
-=======
 	'^can_activate$',
->>>>>>> 1e93b59c
 	// HTTP
 	'^Accept$'
 ];
