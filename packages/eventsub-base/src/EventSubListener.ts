--- conflicted
+++ resolved
@@ -716,7 +716,6 @@
 	) => EventSubSubscription;
 
 	/**
-<<<<<<< HEAD
 	 * Subscribes to events that represent a moderator performing an action on a channel.
 	 *
 	 * This requires the following scopes:
@@ -739,7 +738,9 @@
 		broadcaster: UserIdResolvable,
 		moderator: UserIdResolvable,
 		handler: (data: EventSubChannelModerationEvent) => void,
-=======
+	) => EventSubSubscription;
+
+	/**
 	 * Subscribes to events that represent a user getting VIP status in a channel.
 	 *
 	 * @param user The user for which to get notifications for when users get VIP status in their channel.
@@ -785,7 +786,6 @@
 		broadcaster: UserIdResolvable,
 		moderator: UserIdResolvable,
 		handler: (data: EventSubChannelWarningSendEvent) => void,
->>>>>>> 3dd81bb6
 	) => EventSubSubscription;
 
 	/**
