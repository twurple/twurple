--- conflicted
+++ resolved
@@ -34,13 +34,8 @@
     "@d-fischer/connection": "^6.6.2",
     "@d-fischer/logger": "^4.0.0",
     "@d-fischer/shared-utils": "^3.2.0",
-<<<<<<< HEAD
     "@d-fischer/typed-event-emitter": "^3.3.0",
-    "@twurple/common": "^5.2.5",
-=======
-    "@d-fischer/typed-event-emitter": "^3.2.2",
     "@twurple/common": "^5.2.6",
->>>>>>> 68035199
     "tslib": "^2.0.3"
   },
   "devDependencies": {
