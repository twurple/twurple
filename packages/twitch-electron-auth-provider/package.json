{
  "name": "twitch-electron-auth-provider",
  "version": "4.4.7",
  "description": "Obtain auth tokens for Twitch using an Electron popup.",
  "keywords": [
    "twitch",
    "electron",
    "authentication",
    "stream"
  ],
  "sideEffects": false,
  "main": "lib",
  "types": "lib",
  "exports": {
    ".": {
      "require": "./lib/index.js",
      "import": "./es/index.mjs"
    }
  },
  "repository": {
    "type": "git",
    "url": "https://github.com/d-fischer/twitch.git",
    "directory": "packages/twitch-electron-auth-provider"
  },
  "author": "Daniel Fischer <daniel@d-fischer.dev>",
  "funding": "https://github.com/sponsors/d-fischer",
  "license": "MIT",
  "dependencies": {
    "@d-fischer/qs": "^7.0.2",
    "@d-fischer/shared-utils": "^3.0.1",
<<<<<<< HEAD
    "tslib": "^2.0.3"
  },
  "devDependencies": {
    "electron": "^11.1.1",
    "twitch-auth": "^4.4.6"
=======
    "tslib": "^2.0.3",
    "twitch-auth": "^4.4.7"
  },
  "devDependencies": {
    "twitch": "^4.4.7"
>>>>>>> 86fa09eb
  },
  "peerDependencies": {
    "electron": ">=9.0.0 <12.0.0",
    "twitch-auth": "^4.4.0"
  },
  "files": [
    "LICENSE",
    "README.md",
    "lib",
    "es"
  ],
  "scripts": {
    "build": "tsukuru",
    "rebuild": "tsukuru --clean"
  }
}<|MERGE_RESOLUTION|>--- conflicted
+++ resolved
@@ -28,19 +28,11 @@
   "dependencies": {
     "@d-fischer/qs": "^7.0.2",
     "@d-fischer/shared-utils": "^3.0.1",
-<<<<<<< HEAD
     "tslib": "^2.0.3"
   },
   "devDependencies": {
     "electron": "^11.1.1",
-    "twitch-auth": "^4.4.6"
-=======
-    "tslib": "^2.0.3",
     "twitch-auth": "^4.4.7"
-  },
-  "devDependencies": {
-    "twitch": "^4.4.7"
->>>>>>> 86fa09eb
   },
   "peerDependencies": {
     "electron": ">=9.0.0 <12.0.0",
