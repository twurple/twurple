import type { LoggerOptions } from '@d-fischer/logger';
import { Logger, LogLevel } from '@d-fischer/logger';
import type { RateLimiter } from '@d-fischer/rate-limiter';
import {
	NullRateLimiter,
	PartitionedTimeBasedRateLimiter,
	TimeBasedRateLimiter,
	TimedPassthruRateLimiter
} from '@d-fischer/rate-limiter';
import type { ResolvableValue } from '@d-fischer/shared-utils';
import { delay, Enumerable } from '@d-fischer/shared-utils';
import type { Listener } from '@d-fischer/typed-event-emitter';
import type { WebSocketConnectionOptions } from 'ircv3';
import { IrcClient, MessageTypes } from 'ircv3';
import type { AccessToken, AuthProvider } from 'twitch-auth';
import { getTokenInfo, InvalidTokenError, InvalidTokenTypeError } from 'twitch-auth';
import type { CommercialLength } from 'twitch-common';
import { rtfm } from 'twitch-common';
import { TwitchCommandsCapability } from './Capabilities/TwitchCommandsCapability';
import { ClearChat } from './Capabilities/TwitchCommandsCapability/MessageTypes/ClearChat';
import { HostTarget } from './Capabilities/TwitchCommandsCapability/MessageTypes/HostTarget';
import { RoomState } from './Capabilities/TwitchCommandsCapability/MessageTypes/RoomState';
import { UserNotice } from './Capabilities/TwitchCommandsCapability/MessageTypes/UserNotice';
import { Whisper } from './Capabilities/TwitchCommandsCapability/MessageTypes/Whisper';
import { TwitchMembershipCapability } from './Capabilities/TwitchMembershipCapability';
import { TwitchTagsCapability } from './Capabilities/TwitchTagsCapability';
import { ClearMsg } from './Capabilities/TwitchTagsCapability/MessageTypes/ClearMsg';
import type { ChatSayMessageAttributes } from './ChatMessageAttributes';
import { extractMessageId } from './ChatMessageAttributes';
import { TwitchPrivateMessage } from './StandardCommands/TwitchPrivateMessage';
import { toChannelName, toUserName } from './Toolkit/UserTools';
import type { ChatBitsBadgeUpgradeInfo } from './UserNotices/ChatBitsBadgeUpgradeInfo';
import type { ChatCommunityPayForwardInfo } from './UserNotices/ChatCommunityPayForwardInfo';
import type { ChatCommunitySubInfo } from './UserNotices/ChatCommunitySubInfo';
import type { ChatPrimeCommunityGiftInfo } from './UserNotices/ChatPrimeCommunityGiftInfo';
import type { ChatRaidInfo } from './UserNotices/ChatRaidInfo';
import type { ChatRewardGiftInfo } from './UserNotices/ChatRewardGiftInfo';
import type { ChatRitualInfo } from './UserNotices/ChatRitualInfo';
import type { ChatStandardPayForwardInfo } from './UserNotices/ChatStandardPayForwardInfo';
import type {
	ChatSubExtendInfo,
	ChatSubGiftInfo,
	ChatSubGiftUpgradeInfo,
	ChatSubInfo,
	ChatSubUpgradeInfo
} from './UserNotices/ChatSubInfo';

const GENERIC_CHANNEL = 'twjs';

/**
 * A Twitch bot level, i.e. whether you're connecting as a known or verified bot.
 */
export type TwitchBotLevel = 'none' | 'known' | 'verified';

/**
 * Options for a chat client.
 */
export interface BaseChatClientOptions {
	/**
	 * Whether to request a token with only read permission.
	 *
	 * Ignored if `legacyScopes` is `true`.
	 */
	readOnly?: boolean;

	/**
	 * Whether to request a token with the old chat permission scope.
	 *
	 * If you're not sure whether this is necessary, just try leaving this off, and if it doesn't work, turn it on and try again.
	 */
	legacyScopes?: boolean;

	/**
	 * Options to pass to the logger.
	 */
	logger?: Partial<LoggerOptions>;

	/**
	 * Whether to connect securely using SSL.
	 *
	 * You should not disable this except for debugging purposes.
	 */
	ssl?: boolean;

	/**
	 * Custom hostname for connecting to chat.
	 */
	hostName?: string;

	/**
	 * Whether to use a WebSocket to connect to chat.
	 */
	webSocket?: boolean;

	/**
	 * Whether to receive JOIN and PART messages from Twitch chat.
	 */
	requestMembershipEvents?: boolean;

	/**
	 * Channels to join after connecting.
	 *
	 * May also be a function (sync or async) that returns a list of channels.
	 */
	channels?: ResolvableValue<string[]>;

	/**
	 * Whether you're guaranteed to be a mod in all joined channels.
	 *
	 * This raises the rate limit and lifts the one-second-between-messages rule, but subjects you to messages
	 * possibly silently not being delivered and your bot possibly getting banned
	 * if your bot is not a mod in one of the channels.
	 */
	isAlwaysMod?: boolean;

	/**
	 * Your bot level, i.e. whether you're a known or verified bot.
	 *
	 * Starting with 5.0, this will default to 'none', which will limit your messages to the standard rate limit.
	 */
	botLevel?: TwitchBotLevel;
}

export interface WebSocketChatClientOptions extends BaseChatClientOptions {
	webSocket?: true;
	connectionOptions?: WebSocketConnectionOptions;
}

export interface TcpChatClientOptions extends BaseChatClientOptions {
	webSocket: false;
	connectionOptions?: never;
}

export type ChatClientOptions = WebSocketChatClientOptions | TcpChatClientOptions;

/** @private */
export interface ChatMessageRequest {
	type: 'say' | 'action';
	channel: string;
	message: string;
	tags?: Record<string, string>;
}

/** @private */
export interface WhisperRequest {
	target: string;
	message: string;
}

/**
 * An interface to Twitch chat.
 *
 * @inheritDoc
 * @hideProtected
 */
@rtfm('twitch-chat-client', 'ChatClient')
export class ChatClient extends IrcClient {
	private static readonly HOST_MESSAGE_REGEX = /(\w+) is now ((?:auto[- ])?)hosting you(?: for (?:up to )?(\d+))?/;

	/** @private */
	@Enumerable(false) readonly _authProvider?: AuthProvider;

	private readonly _useLegacyScopes: boolean;
	private readonly _readOnly: boolean;

	private _authToken?: AccessToken | null;
	private _authVerified = false;
	private _authRetryTimer?: Iterator<number, never>;

	private readonly _chatLogger: Logger;

	private readonly _messageRateLimiter: RateLimiter<ChatMessageRequest, void>;
	private readonly _joinRateLimiter: RateLimiter<string, void>;
	private readonly _whisperRateLimiter: RateLimiter<WhisperRequest, void>;

	private _needToShowWhisperWarning = false;

	/**
	 * Fires when a user is timed out from a channel.
	 *
	 * @eventListener
	 * @param channel The channel the user is timed out from.
	 * @param user The timed out user.
	 * @param duration The duration of the timeout, in seconds.
	 */
	readonly onTimeout: (
		handler: (channel: string, user: string, duration: number) => void
	) => Listener = this.registerEvent();

	/**
	 * Fires when a user is permanently banned from a channel.
	 *
	 * @eventListener
	 * @param channel The channel the user is banned from.
	 * @param user The banned user.
	 */
	readonly onBan: (handler: (channel: string, user: string) => void) => Listener = this.registerEvent();

	/**
	 * Fires when a user upgrades their bits badge in a channel.
	 *
	 * @eventListener
	 * @param channel The channel where the bits badge was upgraded.
	 * @param user The user that has upgraded their bits badge.
	 * @param ritualInfo Additional information about the upgrade.
	 * @param msg The full message object containing all message and user information.
	 */
	readonly onBitsBadgeUpgrade: (
		handler: (channel: string, user: string, upgradeInfo: ChatBitsBadgeUpgradeInfo, msg: UserNotice) => void
	) => Listener = this.registerEvent();

	/**
	 * Fires when the chat of a channel is cleared.
	 *
	 * @eventListener
	 * @param channel The channel whose chat is cleared.
	 */
	readonly onChatClear: (handler: (channel: string) => void) => Listener = this.registerEvent();

	/**
	 * Fires when emote-only mode is toggled in a channel.
	 *
	 * @eventListener
	 * @param channel The channel where emote-only mode is being toggled.
	 * @param enabled Whether emote-only mode is being enabled. If false, it's being disabled.
	 */
	readonly onEmoteOnly: (handler: (channel: string, enabled: boolean) => void) => Listener = this.registerEvent();

	/**
	 * Fires when followers-only mode is toggled in a channel.
	 *
	 * @eventListener
	 * @param channel The channel where followers-only mode is being toggled.
	 * @param enabled Whether followers-only mode is being enabled. If false, it's being disabled.
	 * @param delay The time (in minutes) a user needs to follow the channel to be able to talk. Only available when `enabled === true`.
	 */
	readonly onFollowersOnly: (
		handler: (channel: string, enabled: boolean, delay?: number) => void
	) => Listener = this.registerEvent();

	/**
	 * Fires when a channel hosts another channel.
	 *
	 * @eventListener
	 * @param channel The hosting channel.
	 * @param target The channel that is being hosted.
	 * @param viewers The number of viewers in the hosting channel.
	 *
	 * If you're not logged in as the owner of the channel, this is undefined.
	 */
	readonly onHost: (
		handler: (channel: string, target: string, viewers?: number) => void
	) => Listener = this.registerEvent();

	/**
	 * Fires when a channel you're logged in as its owner is being hosted by another channel.
	 *
	 * @eventListener
	 * @param channel The channel that is being hosted.
	 * @param byChannel The hosting channel.
	 * @param auto Whether the host was triggered automatically (by Twitch's auto-host functionality).
	 * @param viewers The number of viewers in the hosting channel.
	 */
	readonly onHosted: (
		handler: (channel: string, byChannel: string, auto: boolean, viewers?: number) => void
	) => Listener = this.registerEvent();

	/**
	 * Fires when Twitch tells you the number of hosts you have remaining in the next half hour for the channel
	 * for which you're logged in as owner after hosting a channel.
	 *
	 * @eventListener
	 * @param channel The hosting channel.
	 * @param numberOfHosts The number of hosts remaining in the next half hour.
	 */
	readonly onHostsRemaining: (
		handler: (channel: string, numberOfHosts: number) => void
	) => Listener = this.registerEvent();

	/**
	 * Fires when a user joins a channel.
	 *
	 * The join/part events are cached by the Twitch chat server and will be batched and sent every 30-60 seconds.
	 *
	 * Please note that unless you enabled the `requestMembershipEvents` option, this will only react to your own joins.
	 *
	 * @eventListener
	 * @param channel The channel that is being joined.
	 * @param user The user that joined.
	 */
	readonly onJoin: (handler: (channel: string, user: string) => void) => Listener = this.registerEvent();

	/**
	 * Fires when a user leaves ("parts") a channel.
	 *
	 * The join/part events are cached by the Twitch chat server and will be batched and sent every 30-60 seconds.
	 *
	 * Please note that unless you enabled the `requestMembershipEvents` option, this will only react to your own parts.
	 *
	 * @eventListener
	 * @param channel The channel that is being left.
	 * @param user The user that left.
	 */
	readonly onPart: (handler: (channel: string, user: string) => void) => Listener = this.registerEvent();

	/**
	 * Fires when a single message is removed from a channel.
	 *
	 * @eventListener
	 * @param channel The channel where the message was removed.
	 * @param messageId The ID of the message that was removed.
	 * @param msg The full message object containing all message and user information.
	 *
	 * This is *not* the message that was removed. The text of the message is available using `msg.params.message` though.
	 */
	readonly onMessageRemove: (
		handler: (channel: string, messageId: string, msg: ClearMsg) => void
	) => Listener = this.registerEvent();

	/**
	 * Fires when R9K mode is toggled in a channel.
	 *
	 * @eventListener
	 * @param channel The channel where R9K mode is being toggled.
	 * @param enabled Whether R9K mode is being enabled. If false, it's being disabled.
	 */
	readonly onR9k: (handler: (channel: string, enabled: boolean) => void) => Listener = this.registerEvent();

	/**
	 * Fires when host mode is disabled in a channel.
	 *
	 * @eventListener
	 * @param channel The channel where host mode is being disabled.
	 */
	readonly onUnhost: (handler: (channel: string) => void) => Listener = this.registerEvent();

	/**
	 * Fires when a user raids a channel.
	 *
	 * @eventListener
	 * @param channel The channel that was raided.
	 * @param user The user that has raided the channel.
	 * @param raidInfo Additional information about the raid.
	 * @param msg The full message object containing all message and user information.
	 */
	readonly onRaid: (
		handler: (channel: string, user: string, raidInfo: ChatRaidInfo, msg: UserNotice) => void
	) => Listener = this.registerEvent();

	/**
	 * Fires when a user cancels a raid.
	 *
	 * @eventListener
	 * @param channel The channel where the raid was cancelled.
	 * @param msg The full message object containing all message and user information.
	 */
	readonly onRaidCancel: (handler: (channel: string, msg: UserNotice) => void) => Listener = this.registerEvent();

	/**
	 * Fires when a user performs a "ritual" in a channel.
	 *
	 * @eventListener
	 * @param channel The channel where the ritual was performed.
	 * @param user The user that has performed the ritual.
	 * @param ritualInfo Additional information about the ritual.
	 * @param msg The full message object containing all message and user information.
	 */
	readonly onRitual: (
		handler: (channel: string, user: string, ritualInfo: ChatRitualInfo, msg: UserNotice) => void
	) => Listener = this.registerEvent();

	/**
	 * Fires when slow mode is toggled in a channel.
	 *
	 * @eventListener
	 * @param channel The channel where slow mode is being toggled.
	 * @param enabled Whether slow mode is being enabled. If false, it's being disabled.
	 * @param delay The time (in seconds) a user has to wait between sending messages. Only set when enabling slow mode.
	 */
	readonly onSlow: (
		handler: (channel: string, enabled: boolean, delay?: number) => void
	) => Listener = this.registerEvent();

	/**
	 * Fires when sub only mode is toggled in a channel.
	 *
	 * @eventListener
	 * @param channel The channel where sub only mode is being toggled.
	 * @param enabled Whether sub only mode is being enabled. If false, it's being disabled.
	 */
	readonly onSubsOnly: (handler: (channel: string, enabled: boolean) => void) => Listener = this.registerEvent();

	/**
	 * Fires when a user subscribes to a channel.
	 *
	 * @eventListener
	 * @param channel The channel that was subscribed to.
	 * @param user The subscribing user.
	 * @param subInfo Additional information about the subscription.
	 * @param msg The full message object containing all message and user information.
	 */
	readonly onSub: (
		handler: (channel: string, user: string, subInfo: ChatSubInfo, msg: UserNotice) => void
	) => Listener = this.registerEvent();

	/**
	 * Fires when a user resubscribes to a channel.
	 *
	 * @eventListener
	 * @param channel The channel that was resubscribed to.
	 * @param user The resubscribing user.
	 * @param subInfo Additional information about the resubscription.
	 * @param msg The full message object containing all message and user information.
	 */
	readonly onResub: (
		handler: (channel: string, user: string, subInfo: ChatSubInfo, msg: UserNotice) => void
	) => Listener = this.registerEvent();

	/**
	 * Fires when a user gifts a subscription to a channel to another user.
	 *
	 * Community subs also fire multiple `onSubGift` events.
	 * To prevent alert spam, check [Sub gift spam](/twitch-chat-client/docs/examples/sub-gift-spam).
	 *
	 * @eventListener
	 * @param channel The channel that was subscribed to.
	 * @param user The user that the subscription was gifted to. The gifting user is defined in `subInfo.gifter`.
	 * @param subInfo Additional information about the subscription.
	 * @param msg The full message object containing all message and user information.
	 */
	readonly onSubGift: (
		handler: (channel: string, user: string, subInfo: ChatSubGiftInfo, msg: UserNotice) => void
	) => Listener = this.registerEvent();

	/**
	 * Fires when a user gifts random subscriptions to the community of a channel.
	 *
	 * Community subs also fire multiple `onSubGift` events.
	 * To prevent alert spam, check [Sub gift spam](/twitch-chat-client/docs/examples/sub-gift-spam).
	 *
	 * @eventListener
	 * @param channel The channel that was subscribed to.
	 * @param user The gifting user.
	 * @param subInfo Additional information about the community subscription.
	 * @param msg The full message object containing all message and user information.
	 */
	readonly onCommunitySub: (
		handler: (channel: string, user: string, subInfo: ChatCommunitySubInfo, msg: UserNotice) => void
	) => Listener = this.registerEvent();

	/**
	 * Fires when a user extends their subscription using a Sub Token.
	 *
	 * @eventListener
	 * @param channel The channel where the subscription was extended.
	 * @param user The user that extended their subscription.
	 * @param subInfo Additional information about the subscription extension.
	 * @param msg The full message object containing all message and user information.
	 */
	readonly onSubExtend: (
		handler: (channel: string, user: string, subInfo: ChatSubExtendInfo, msg: UserNotice) => void
	) => Listener = this.registerEvent();

	/**
	 * Fires when a user gifts rewards during a special event.
	 *
	 * @eventListener
	 * @param channel The channel where the rewards were gifted.
	 * @param user The user that gifted the rewards.
	 * @param rewardGiftInfo Additional information about the reward gift.
	 * @param msg The full message object containing all message and user information.
	 */
	readonly onRewardGift: (
		handler: (channel: string, user: string, rewardGiftInfo: ChatRewardGiftInfo, msg: UserNotice) => void
	) => Listener = this.registerEvent();

	/**
	 * Fires when a user upgrades their Prime subscription to a paid subscription in a channel.
	 *
	 * @eventListener
	 * @param channel The channel where the subscription was upgraded.
	 * @param user The user that upgraded their subscription.
	 * @param subInfo Additional information about the subscription upgrade.
	 * @param msg The full message object containing all message and user information.
	 */
	readonly onPrimePaidUpgrade: (
		handler: (channel: string, user: string, subInfo: ChatSubUpgradeInfo, msg: UserNotice) => void
	) => Listener = this.registerEvent();

	/**
	 * Fires when a user upgrades their gift subscription to a paid subscription in a channel.
	 *
	 * @eventListener
	 * @param channel The channel where the subscription was upgraded.
	 * @param user The user that upgraded their subscription.
	 * @param subInfo Additional information about the subscription upgrade.
	 * @param msg The full message object containing all message and user information.
	 */
	readonly onGiftPaidUpgrade: (
		handler: (channel: string, user: string, subInfo: ChatSubGiftUpgradeInfo, msg: UserNotice) => void
	) => Listener = this.registerEvent();

	/**
	 * Fires when a user gifts a Twitch Prime benefit to the channel.
	 *
	 * @eventListener
	 * @param channel The channel where the benefit was gifted.
	 * @param user The user that received the gift.
	 *
	 * **WARNING:** This is a *display name* and thus will not work as an identifier for the API (login) in some cases.
	 * @param subInfo Additional information about the gift.
	 * @param msg The full message object containing all message and user information.
	 */
	readonly onPrimeCommunityGift: (
		handler: (channel: string, user: string, subInfo: ChatPrimeCommunityGiftInfo, msg: UserNotice) => void
	) => Listener = this.registerEvent();

	/**
	 * Fires when a user pays forward a subscription that was gifted to them to a specific user.
	 *
	 * @eventListener
	 * @param channel The channel where the gift was forwarded.
	 * @param user The user that forwarded the gift.
	 * @param forwardInfo Additional information about the gift.
	 * @param msg The full message object containing all message and user information.
	 */
	readonly onStandardPayForward: (
		handler: (channel: string, user: string, forwardInfo: ChatStandardPayForwardInfo, msg: UserNotice) => void
	) => Listener = this.registerEvent();

	/**
	 * Fires when a user pays forward a subscription that was gifted to them to the community.
	 *
	 * @eventListener
	 * @param channel The channel where the gift was forwarded.
	 * @param user The user that forwarded the gift.
	 * @param forwardInfo Additional information about the gift.
	 * @param msg The full message object containing all message and user information.
	 */
	readonly onCommunityPayForward: (
		handler: (channel: string, user: string, forwardInfo: ChatCommunityPayForwardInfo, msg: UserNotice) => void
	) => Listener = this.registerEvent();

	/**
	 * Fires when receiving a whisper from another user.
	 *
	 * @eventListener
	 * @param user The user that sent the whisper.
	 * @param message The message text.
	 * @param msg The full message object containing all message and user information.
	 */
	readonly onWhisper: (
		handler: (user: string, message: string, msg: Whisper) => void
	) => Listener = this.registerEvent();

	/**
	 * Fires when you tried to execute a command you don't have sufficient permission for.
	 *
	 * @eventListener
	 * @param channel The channel that a command without sufficient permissions was executed on.
	 * @param message The message text.
	 */
	readonly onNoPermission: (handler: (channel: string, message: string) => void) => Listener = this.registerEvent();

	/**
	 * Fires when a message you tried to send gets rejected by the ratelimiter.
	 *
	 * @eventListener
	 * @param channel The channel that was attempted to send to.
	 * @param message The message text.
	 */
	readonly onMessageRatelimit: (
		handler: (channel: string, message: string) => void
	) => Listener = this.registerEvent();

	/**
	 * Fires when authentication fails.
	 *
	 * @eventListener
	 * @param channel The channel that a command without sufficient permissions was executed on.
	 * @param message The message text.
	 */
	readonly onAuthenticationFailure: (handler: (message: string) => void) => Listener = this.registerEvent();

	/**
	 * Fires when sending a message fails.
	 *
	 * @eventListener
	 * @param channel The channel that rejected the message.
	 * @param reason The reason for the failure, e.g. you're banned (msg_banned)
	 */
	readonly onMessageFailed: (handler: (channel: string, reason: string) => void) => Listener = this.registerEvent();

	/**
	 * Fires when a user sends a message to a channel.
	 *
	 * @eventListener
	 * @param channel The channel the message was sent to.
	 * @param user The user that send the message.
	 * @param message The message text.
	 * @param msg The full message object containing all message and user information.
	 */
	readonly onMessage: (
		handler: (channel: string, user: string, message: string, msg: TwitchPrivateMessage) => void
	) => Listener = this.registerEvent();

	// override for specific class
<<<<<<< HEAD
	/**
	 * Fires when a user sends a message to a channel.
	 *
	 * @deprecated Use `onMessage` instead.
	 *
	 * @eventListener
	 * @param channel The channel the message was sent to.
	 * @param user The user that send the message.
	 * @param message The message text.
	 * @param msg The full message object containing all message and user information.
	 */
	declare onPrivmsg: (
		handler: (channel: string, user: string, message: string, msg: TwitchPrivateMessage) => void
	) => Listener;
=======
	/** @private */
	declare readonly onPrivmsg: EventBinder<
		[channel: string, user: string, message: string, msg: TwitchPrivateMessage]
	>;
>>>>>>> 9a9f71e4

	/**
	 * Fires when a user sends an action (/me) to a channel.
	 *
	 * @eventListener
	 * @param channel The channel the action was sent to.
	 * @param user The user that send the action.
	 * @param message The action text.
	 * @param msg The full message object containing all message and user information.
	 */
<<<<<<< HEAD
	declare onAction: (
		handler: (channel: string, user: string, message: string, msg: TwitchPrivateMessage) => void
	) => Listener;
=======
	declare readonly onAction: EventBinder<[channel: string, user: string, message: string, msg: TwitchPrivateMessage]>;
>>>>>>> 9a9f71e4

	// internal events to resolve promises and stuff
	private readonly _onBanResult: (
		handler: (channel: string, user: string, error?: string) => void
	) => Listener = this.registerInternalEvent();
	private readonly _onTimeoutResult: (
		handler: (channel: string, user: string, duration?: number, error?: string) => void
	) => Listener = this.registerInternalEvent();
	private readonly _onUnbanResult: (
		handler: (channel: string, user: string, error?: string) => void
	) => Listener = this.registerInternalEvent();
	private readonly _onColorResult: (handler: (error?: string) => void) => Listener = this.registerInternalEvent();
	private readonly _onCommercialResult: (
		handler: (channel: string, error?: string) => void
	) => Listener = this.registerInternalEvent();
	private readonly _onDeleteMessageResult: (
		handler: (channel: string, error?: string) => void
	) => Listener = this.registerInternalEvent();
	private readonly _onEmoteOnlyResult: (
		handler: (channel: string, error?: string) => void
	) => Listener = this.registerInternalEvent();
	private readonly _onEmoteOnlyOffResult: (
		handler: (channel: string, error?: string) => void
	) => Listener = this.registerInternalEvent();
	private readonly _onFollowersOnlyResult: (
		handler: (channel: string, minFollowTime?: number, error?: string) => void
	) => Listener = this.registerInternalEvent();
	private readonly _onFollowersOnlyOffResult: (
		handler: (channel: string, error?: string) => void
	) => Listener = this.registerInternalEvent();
	private readonly _onHostResult: (
		handler: (channel: string, error?: string) => void
	) => Listener = this.registerInternalEvent();
	private readonly _onUnhostResult: (
		handler: (channel: string, error?: string) => void
	) => Listener = this.registerInternalEvent();
	private readonly _onModResult: (
		handler: (channel: string, user: string, error?: string) => void
	) => Listener = this.registerInternalEvent();
	private readonly _onUnmodResult: (
		handler: (channel: string, user: string, error?: string) => void
	) => Listener = this.registerInternalEvent();
	private readonly _onModsResult: (
		handler: (channel: string, mods?: string[], error?: string) => void
	) => Listener = this.registerInternalEvent();
	private readonly _onJoinResult: (
		handler: (channel: string, state?: Map<string, string>, error?: string) => void
	) => Listener = this.registerInternalEvent();
	private readonly _onR9kResult: (
		handler: (channel: string, error?: string) => void
	) => Listener = this.registerInternalEvent();
	private readonly _onR9kOffResult: (
		handler: (channel: string, error?: string) => void
	) => Listener = this.registerInternalEvent();
	private readonly _onSlowResult: (
		handler: (channel: string, delay?: number, error?: string) => void
	) => Listener = this.registerInternalEvent();
	private readonly _onSlowOffResult: (
		handler: (channel: string, error?: string) => void
	) => Listener = this.registerInternalEvent();
	private readonly _onSubsOnlyResult: (
		handler: (channel: string, error?: string) => void
	) => Listener = this.registerInternalEvent();
	private readonly _onSubsOnlyOffResult: (
		handler: (channel: string, error?: string) => void
	) => Listener = this.registerInternalEvent();
	private readonly _onVipResult: (
		handler: (channel: string, user: string, error?: string) => void
	) => Listener = this.registerInternalEvent();
	private readonly _onUnvipResult: (
		handler: (channel: string, user: string, error?: string) => void
	) => Listener = this.registerInternalEvent();
	private readonly _onVipsResult: (
		handler: (channel: string, vips?: string[], error?: string) => void
	) => Listener = this.registerInternalEvent();

	/**
	 * Creates a new anonymous Twitch chat client.
	 *
	 * @expandParams
	 *
	 * @param options
	 */
	static anonymous(options: ChatClientOptions = {}): ChatClient {
		return new this(undefined, options);
	}

	/**
	 * Creates a new Twitch chat client.
	 *
	 * @expandParams
	 *
	 * @param authProvider The {@AuthProvider} instance to use for authentication.
	 * @param options
	 */
	constructor(authProvider: AuthProvider | undefined, options: ChatClientOptions = {}) {
		super({
			connection: {
				hostName:
					options.hostName ?? (options.webSocket ?? true ? 'irc-ws.chat.twitch.tv' : 'irc.chat.twitch.tv'),
				secure: options.ssl ?? true
			},
			credentials: {
				nick: ''
			},
			webSocket: options.webSocket ?? true,
			logger: options.logger,
			nonConformingCommands: ['004'],
			channels: options.channels
		});

		if (authProvider?.tokenType === 'app') {
			throw new InvalidTokenTypeError(
				'You can not connect to chat using an AuthProvider that supplies app access tokens.\n' +
					'To get an anonymous, read-only connection, please use `ChatClient.anonymous()`.\n' +
					'To get a read-write connection, please provide an auth provider that provides user access tokens, for example `RefreshableAuthProvider`.'
			);
		}

		this._chatLogger = new Logger({
			name: 'twitch-chat',
			emoji: true,
			...options.logger
		});

		this._authProvider = authProvider;

		this._useLegacyScopes = !!options.legacyScopes;
		this._readOnly = !!options.readOnly;

		const executeChatMessageRequest = async ({ type, message, channel, tags }: ChatMessageRequest) => {
			if (type === 'say') {
				super.say(channel, message, tags);
			} else {
				super.action(channel, message);
			}
		};

		const executeJoinRequest = async (channel: string) =>
			new Promise<void>((resolve, reject) => {
				// eslint-disable-next-line @typescript-eslint/init-declarations
				let timer: NodeJS.Timer;
				const e = this._onJoinResult((chan, state, error) => {
					if (chan === channel) {
						clearTimeout(timer);
						if (error) {
							reject(error);
						} else {
							resolve();
						}
						this.removeListener(e);
					}
				});
				timer = setTimeout(() => {
					this.removeListener(e);
					reject(
						new Error(`Did not receive a reply to join ${channel} in time; assuming that the join failed`)
					);
				}, 10000);
				super.join(channel);
			});

		const executeWhisperRequest = async ({ target, message }: WhisperRequest) => this._doWhisper(target, message);

		if (options.botLevel) {
			if (options.isAlwaysMod) {
				this._messageRateLimiter = new TimeBasedRateLimiter({
					bucketSize: options.botLevel === 'verified' ? 7500 : 100,
					timeFrame: 32000,
					doRequest: executeChatMessageRequest
				});
			} else {
				let bucketSize = 20;
				if (options.botLevel === 'verified') {
					bucketSize = 7500;
				} else if (options.botLevel === 'known') {
					bucketSize = 50;
				}
				this._messageRateLimiter = new TimedPassthruRateLimiter(
					new PartitionedTimeBasedRateLimiter({
						bucketSize: 1,
						timeFrame: 1200,
						logger: { minLevel: LogLevel.ERROR },
						doRequest: executeChatMessageRequest,
						getPartitionKey: ({ channel }) => channel
					}),
					{ bucketSize, timeFrame: 32000 }
				);
			}
			this._joinRateLimiter = new TimeBasedRateLimiter({
				bucketSize: options.botLevel === 'verified' ? 2000 : 2,
				timeFrame: 11000,
				doRequest: executeJoinRequest
			});
			let whisperLimitPerSecond = 3;
			let whisperLimitPerMinute = 100;
			if (options.botLevel === 'verified') {
				whisperLimitPerSecond = 20;
				whisperLimitPerMinute = 1200;
			} else if (options.botLevel === 'known') {
				whisperLimitPerSecond = 10;
				whisperLimitPerMinute = 200;
			}
			this._whisperRateLimiter = new TimedPassthruRateLimiter(
				new TimeBasedRateLimiter({
					bucketSize: whisperLimitPerSecond,
					timeFrame: 1200,
					logger: { minLevel: LogLevel.ERROR },
					doRequest: executeWhisperRequest
				}),
				{ bucketSize: whisperLimitPerMinute, timeFrame: 64000 }
			);
		} else {
			this._needToShowWhisperWarning = true;
			this._messageRateLimiter = new NullRateLimiter(executeChatMessageRequest);
			this._joinRateLimiter = new NullRateLimiter(executeJoinRequest);
			this._whisperRateLimiter = new NullRateLimiter(executeWhisperRequest);
		}

		this.addCapability(TwitchTagsCapability);
		this.addCapability(TwitchCommandsCapability);
		if (options.requestMembershipEvents) {
			this.addCapability(TwitchMembershipCapability);
		}

		this.addInternalListener(this.onRegister, () => {
			this._authVerified = true;
		});

		this.addInternalListener(this.onPrivmsg, (channel, user, message, msg) => {
			if (user === 'jtv') {
				// 1 = who hosted
				// 2 = auto-host or not
				// 3 = how many viewers (not always present)
				const match = ChatClient.HOST_MESSAGE_REGEX.exec(message);
				if (match) {
					this.emit(
						this.onHosted,
						channel,
						match[1],
						Boolean(match[2]),
						match[3] ? Number(match[3]) : undefined
					);
				}
			} else {
				this.emit(this.onMessage, channel, user, message, msg);
			}
		});

		this.onTypedMessage(ClearChat, ({ params: { channel, user }, tags }) => {
			if (user) {
				const duration = tags.get('ban-duration');
				if (duration === undefined) {
					// ban
					this.emit(this.onBan, channel, user);
				} else {
					// timeout
					this.emit(this.onTimeout, channel, user, Number(duration));
					this.emit(this._onTimeoutResult, channel, user, Number(duration));
				}
			} else {
				// full chat clear
				this.emit(this.onChatClear, channel);
			}
		});

		this.onTypedMessage(ClearMsg, msg => {
			const {
				params: { channel },
				targetMessageId
			} = msg;
			this.emit(this.onMessageRemove, channel, targetMessageId, msg);
		});

		this.onTypedMessage(HostTarget, ({ params: { channel, targetAndViewers } }) => {
			const [target, viewers] = targetAndViewers.split(' ');
			if (target === '-') {
				// unhost
				this.emit(this.onUnhost, channel);
			} else {
				const numViewers = Number(viewers);
				this.emit(this.onHost, channel, target, isNaN(numViewers) ? undefined : numViewers);
			}
		});

		this.onTypedMessage(MessageTypes.Commands.ChannelJoin, ({ prefix, params: { channel } }) => {
			this.emit(this.onJoin, channel, prefix!.nick);
		});

		this.onTypedMessage(MessageTypes.Commands.ChannelPart, ({ prefix, params: { channel } }) => {
			this.emit(this.onPart, channel, prefix!.nick);
		});

		this.onTypedMessage(RoomState, ({ params: { channel }, tags }) => {
			let isInitial = false;
			if (tags.has('subs-only') && tags.has('slow')) {
				// this is the full state - so we just successfully joined
				this.emit(this._onJoinResult, channel, tags);
				isInitial = true;
			}

			if (tags.has('slow')) {
				const slowDelay = Number(tags.get('slow'));
				if (slowDelay) {
					this.emit(this._onSlowResult, channel, slowDelay);
					if (!isInitial) {
						this.emit(this.onSlow, channel, true, slowDelay);
					}
				} else {
					this.emit(this._onSlowOffResult, channel);
					if (!isInitial) {
						this.emit(this.onSlow, channel, false);
					}
				}
			}

			if (tags.has('followers-only')) {
				const followDelay = Number(tags.get('followers-only'));
				if (followDelay === -1) {
					this.emit(this._onFollowersOnlyOffResult, channel);
					if (!isInitial) {
						this.emit(this.onFollowersOnly, channel, false);
					}
				} else {
					this.emit(this._onFollowersOnlyResult, channel, followDelay);
					if (!isInitial) {
						this.emit(this.onFollowersOnly, channel, true, followDelay);
					}
				}
			}
		});

		this.onTypedMessage(UserNotice, userNotice => {
			const {
				params: { channel, message },
				tags
			} = userNotice;
			const messageType = tags.get('msg-id')!;

			switch (messageType) {
				case 'sub':
				case 'resub': {
					const event = messageType === 'sub' ? this.onSub : this.onResub;
					const plan = tags.get('msg-param-sub-plan')!;
					const streakMonths = tags.get('msg-param-streak-months');
					const subInfo: ChatSubInfo = {
						userId: tags.get('user-id')!,
						displayName: tags.get('display-name')!,
						plan,
						planName: tags.get('msg-param-sub-plan-name')!,
						isPrime: plan === 'Prime',
						months: Number(tags.get('msg-param-cumulative-months')),
						streak: streakMonths ? Number(streakMonths) : undefined,
						message
					};
					this.emit(event, channel, tags.get('login')!, subInfo, userNotice);
					break;
				}
				case 'subgift':
				case 'anonsubgift': {
					const plan = tags.get('msg-param-sub-plan')!;
					const gifter = tags.get('login');
					const isAnon = messageType === 'anonsubgift' || gifter === 'ananonymousgifter';
					const subInfo: ChatSubGiftInfo = {
						userId: tags.get('msg-param-recipient-id')!,
						displayName: tags.get('msg-param-recipient-display-name')!,
						gifter: isAnon ? undefined : gifter,
						gifterUserId: isAnon ? undefined : tags.get('user-id')!,
						gifterDisplayName: isAnon ? undefined : tags.get('display-name')!,
						gifterGiftCount: isAnon ? undefined : Number(tags.get('msg-param-sender-count')),
						giftDuration: Number(tags.get('msg-param-gift-months')),
						plan,
						planName: tags.get('msg-param-sub-plan-name')!,
						isPrime: plan === 'Prime',
						months: Number(tags.get('msg-param-months'))
					};
					this.emit(this.onSubGift, channel, tags.get('msg-param-recipient-user-name')!, subInfo, userNotice);
					break;
				}
				case 'anonsubmysterygift':
				case 'submysterygift': {
					const gifter = tags.get('login');
					const isAnon = messageType === 'anonsubmysterygift' || gifter === 'ananonymousgifter';
					const communitySubInfo: ChatCommunitySubInfo = {
						gifter: isAnon ? undefined : gifter,
						gifterUserId: isAnon ? undefined : tags.get('user-id')!,
						gifterDisplayName: isAnon ? undefined : tags.get('display-name')!,
						gifterGiftCount: isAnon ? undefined : Number(tags.get('msg-param-sender-count')),
						count: Number(tags.get('msg-param-mass-gift-count')!),
						plan: tags.get('msg-param-sub-plan')!
					};
					this.emit(this.onCommunitySub, channel, tags.get('login')!, communitySubInfo, userNotice);
					break;
				}
				case 'primepaidupgrade': {
					const upgradeInfo: ChatSubUpgradeInfo = {
						userId: tags.get('user-id')!,
						displayName: tags.get('display-name')!,
						plan: tags.get('msg-param-sub-plan')!
					};
					this.emit(this.onPrimePaidUpgrade, channel, tags.get('login')!, upgradeInfo, userNotice);
					break;
				}
				case 'giftpaidupgrade': {
					const upgradeInfo: ChatSubGiftUpgradeInfo = {
						userId: tags.get('user-id')!,
						displayName: tags.get('display-name')!,
						plan: tags.get('msg-param-sub-plan')!,
						gifter: tags.get('msg-param-sender-login')!,
						gifterDisplayName: tags.get('msg-param-sender-name')!
					};
					this.emit(this.onGiftPaidUpgrade, channel, tags.get('login')!, upgradeInfo, userNotice);
					break;
				}
				case 'standardpayforward': {
					const wasAnon = tags.get('msg-param-prior-gifter-anonymous') === 'true';
					const forwardInfo: ChatStandardPayForwardInfo = {
						userId: tags.get('user-id')!,
						displayName: tags.get('display-name')!,
						originalGifterUserId: wasAnon ? undefined : tags.get('msg-param-prior-gifter-id')!,
						originalGifterDisplayName: wasAnon
							? undefined
							: tags.get('msg-param-prior-gifter-display-name')!,
						recipientUserId: tags.get('msg-param-recipient-id')!,
						recipientDisplayName: tags.get('msg-param-recipient-display-name')!
					};
					this.emit(this.onStandardPayForward, channel, tags.get('login')!, forwardInfo, userNotice);
					break;
				}
				case 'communitypayforward': {
					const wasAnon = tags.get('msg-param-prior-gifter-anonymous') === 'true';
					const forwardInfo: ChatCommunityPayForwardInfo = {
						userId: tags.get('user-id')!,
						displayName: tags.get('display-name')!,
						originalGifterUserId: wasAnon ? undefined : tags.get('msg-param-prior-gifter-id')!,
						originalGifterDisplayName: wasAnon
							? undefined
							: tags.get('msg-param-prior-gifter-display-name')!
					};
					this.emit(this.onCommunityPayForward, channel, tags.get('login')!, forwardInfo, userNotice);
					break;
				}
				case 'primecommunitygiftreceived': {
					const giftInfo: ChatPrimeCommunityGiftInfo = {
						name: tags.get('msg-param-gift-name')!,
						gifter: tags.get('login')!,
						gifterDisplayName: tags.get('display-name')!
					};
					this.emit(
						this.onPrimeCommunityGift,
						channel,
						tags.get('msg-param-recipient')!,
						giftInfo,
						userNotice
					);
					break;
				}
				case 'raid': {
					const raidInfo: ChatRaidInfo = {
						displayName: tags.get('msg-param-displayName')!,
						viewerCount: Number(tags.get('msg-param-viewerCount'))
					};
					this.emit(this.onRaid, channel, tags.get('login')!, raidInfo, userNotice);
					break;
				}
				case 'unraid': {
					this.emit(this.onRaidCancel, channel, userNotice);
					break;
				}
				case 'ritual': {
					const ritualInfo: ChatRitualInfo = {
						ritualName: tags.get('msg-param-ritual-name')!,
						message
					};
					this.emit(this.onRitual, channel, tags.get('login')!, ritualInfo, userNotice);
					break;
				}
				case 'bitsbadgetier': {
					const badgeUpgradeInfo: ChatBitsBadgeUpgradeInfo = {
						displayName: tags.get('display-name')!,
						threshold: Number(tags.get('msg-param-threshold'))
					};
					this.emit(this.onBitsBadgeUpgrade, channel, tags.get('login')!, badgeUpgradeInfo, userNotice);
					break;
				}
				case 'extendsub': {
					const extendInfo: ChatSubExtendInfo = {
						userId: tags.get('user-id')!,
						displayName: tags.get('display-name')!,
						plan: tags.get('msg-param-sub-plan')!,
						months: Number(tags.get('msg-param-cumulative-months')),
						endMonth: Number(tags.get('msg-param-sub-benefit-end-month'))
					};
					this.emit(this.onSubExtend, channel, tags.get('login')!, extendInfo, userNotice);
					break;
				}
				case 'rewardgift': {
					const rewardGiftInfo: ChatRewardGiftInfo = {
						domain: tags.get('msg-param-domain')!,
						gifterId: tags.get('user-id')!,
						gifterDisplayName: tags.get('display-name')!,
						count: Number(tags.get('msg-param-selected-count')),
						gifterGiftCount: Number(tags.get('msg-param-total-reward-count')),
						triggerType: tags.get('msg-param-trigger-type')!
					};
					this.emit(this.onRewardGift, channel, tags.get('login')!, rewardGiftInfo, userNotice);
					break;
				}
				default: {
					this._chatLogger.warn(`Unrecognized usernotice ID: ${messageType}`);
				}
			}
		});

		this.onTypedMessage(Whisper, whisper => {
			this.emit(this.onWhisper, whisper.prefix!.nick, whisper.params.message, whisper);
		});

		this.onTypedMessage(MessageTypes.Commands.Notice, async ({ params: { target: channel, message }, tags }) => {
			const messageType = tags.get('msg-id');

			// this event handler involves a lot of parsing strings you shouldn't parse...
			// but Twitch doesn't give us the required info in tags (╯°□°）╯︵ ┻━┻
			// (this code also might not do the right thing with foreign character display names...)
			switch (messageType) {
				// ban
				case 'already_banned': {
					const match = message.split(' ');
					const user = /^\w+$/.test(match[0]) ? match[0] : undefined;
					if (user) {
						this.emit(this._onBanResult, channel, user, messageType);
					}
					break;
				}

				case 'bad_ban_self': {
					this.emit(this._onBanResult, channel, this._credentials.nick, messageType);
					break;
				}

				case 'bad_ban_broadcaster': {
					this.emit(this._onBanResult, channel, toUserName(channel), messageType);
					break;
				}

				case 'bad_ban_admin':
				case 'bad_ban_global_mod':
				case 'bad_ban_staff': {
					const match = /^You cannot ban (?:\w+ )+?(\w+)\.$/.exec(message);
					if (match) {
						this.emit(this._onBanResult, channel, match[1].toLowerCase(), messageType);
					}
					break;
				}

				case 'ban_success': {
					const match = message.split(' ');
					const user = /^\w+$/.test(match[0]) ? match[0] : undefined;
					if (user) {
						this.emit(this._onBanResult, channel, user);
					}
					break;
				}

				// unban
				case 'bad_unban_no_ban': {
					const match = message.split(' ');
					const user = /^\w+$/.test(match[0]) ? match[0] : undefined;
					if (user) {
						this.emit(this._onUnbanResult, channel, user, messageType);
					}
					break;
				}

				case 'unban_success': {
					const match = message.split(' ');
					const user = /^\w+$/.test(match[0]) ? match[0] : undefined;
					if (user) {
						this.emit(this._onUnbanResult, channel, user);
					}
					break;
				}

				// color
				case 'turbo_only_color': {
					this.emit(this._onColorResult, messageType);
					break;
				}

				case 'color_changed': {
					this.emit(this._onColorResult);
					break;
				}

				// commercial
				case 'bad_commercial_error': {
					this.emit(this._onCommercialResult, channel, messageType);
					break;
				}

				case 'commercial_success': {
					this.emit(this._onCommercialResult, channel);
					break;
				}

				// delete message
				case 'bad_delete_message_error':
				case 'bad_delete_message_broadcaster':
				case 'bad_delete_message_mod': {
					this.emit(this._onDeleteMessageResult, channel, messageType);
					break;
				}

				case 'delete_message_success': {
					this.emit(this._onDeleteMessageResult, channel);
					break;
				}

				// emote only
				case 'already_emote_only_on': {
					this.emit(this._onEmoteOnlyResult, channel, messageType);
					break;
				}

				case 'emote_only_on': {
					this.emit(this._onEmoteOnlyResult, channel);
					this.emit(this.onEmoteOnly, channel, true);
					break;
				}

				// emote only off
				case 'already_emote_only_off': {
					this.emit(this._onEmoteOnlyOffResult, channel, messageType);
					break;
				}

				case 'emote_only_off': {
					this.emit(this._onEmoteOnlyOffResult, channel);
					this.emit(this.onEmoteOnly, channel, false);
					break;
				}

				// host
				case 'bad_host_hosting':
				case 'bad_host_rate_exceeded':
				case 'bad_host_error': {
					this.emit(this._onHostResult, channel, messageType);
					break;
				}

				case 'hosts_remaining': {
					const remainingHostsFromChar = +message[0];
					const remainingHosts = isNaN(remainingHostsFromChar) ? 0 : Number(remainingHostsFromChar);
					this.emit(this._onHostResult, channel);
					this.emit(this.onHostsRemaining, channel, remainingHosts);
					break;
				}

				// unhost (only fails, success is handled by HOSTTARGET)
				case 'not_hosting': {
					this.emit(this._onUnhostResult, channel, messageType);
					break;
				}

				// join (success is handled when ROOMSTATE comes in)
				case 'msg_channel_suspended': {
					this.emit(this._onJoinResult, channel, undefined, messageType);
					break;
				}

				// mod
				case 'bad_mod_banned':
				case 'bad_mod_mod': {
					const match = message.split(' ');
					const user = /^\w+$/.test(match[0]) ? match[0] : undefined;
					if (user) {
						this.emit(this._onModResult, channel, user, messageType);
					}
					break;
				}

				case 'mod_success': {
					const match = /^You have added (\w+) /.exec(message);
					if (match) {
						this.emit(this._onModResult, channel, match[1]);
					}
					break;
				}

				// unmod
				case 'bad_unmod_mod': {
					const match = message.split(' ');
					const user = /^\w+$/.test(match[0]) ? match[0] : undefined;
					if (user) {
						this.emit(this._onUnmodResult, channel, user, messageType);
					}
					break;
				}

				case 'unmod_success': {
					const match = /^You have removed (\w+) /.exec(message);
					if (match) {
						this.emit(this._onUnmodResult, channel, match[1]);
					}
					break;
				}

				// mods
				case 'no_mods': {
					this.emit(this._onModsResult, channel, []);
					break;
				}

				case 'room_mods': {
					const [, modList] = message.split(': ');
					const mods = modList.split(', ');
					this.emit(this._onModsResult, channel, mods);
					break;
				}

				// r9k
				case 'already_r9k_on': {
					this.emit(this._onR9kResult, channel, messageType);
					break;
				}

				case 'r9k_on': {
					this.emit(this._onR9kResult, channel);
					this.emit(this.onR9k, channel, true);
					break;
				}

				// r9k off
				case 'already_r9k_off': {
					this.emit(this._onR9kOffResult, channel, messageType);
					break;
				}

				case 'r9k_off': {
					this.emit(this._onR9kOffResult, channel);
					this.emit(this.onR9k, channel, false);
					break;
				}

				// subs only
				case 'already_subs_on': {
					this.emit(this._onSubsOnlyResult, channel, messageType);
					break;
				}

				case 'subs_on': {
					this.emit(this._onSubsOnlyResult, channel);
					this.emit(this.onSubsOnly, channel, true);
					break;
				}

				// subs only off
				case 'already_subs_off': {
					this.emit(this._onSubsOnlyOffResult, channel, messageType);
					break;
				}

				case 'subs_off': {
					this.emit(this._onSubsOnlyOffResult, channel);
					this.emit(this.onSubsOnly, channel, false);
					break;
				}

				// timeout (only fails, success is handled by CLEARCHAT)
				case 'bad_timeout_self': {
					this.emit(this._onTimeoutResult, channel, this._credentials.nick, undefined, messageType);
					break;
				}

				case 'bad_timeout_broadcaster': {
					this.emit(this._onTimeoutResult, channel, toUserName(channel), undefined, messageType);
					break;
				}

				case 'bad_timeout_mod': {
					const match = /^You cannot timeout moderator (\w+) unless/.exec(message);
					if (match) {
						this.emit(this._onTimeoutResult, channel, toUserName(match[1]), undefined, messageType);
					}
					break;
				}

				case 'bad_timeout_admin':
				case 'bad_timeout_global_mod':
				case 'bad_timeout_staff': {
					const match = /^You cannot ban (?:\w+ )+?(\w+)\.$/.exec(message);
					if (match) {
						this.emit(this._onTimeoutResult, channel, toUserName(match[1]), undefined, messageType);
					}
					break;
				}

				// vip
				case 'bad_vip_grantee_banned':
				case 'bad_vip_grantee_already_vip': {
					const match = message.split(' ');
					const user = /^\w+$/.test(match[0]) ? match[0] : undefined;
					if (user) {
						this.emit(this._onVipResult, channel, user, messageType);
					}
					break;
				}

				case 'vip_success': {
					const match = /^You have added (\w+) /.exec(message);
					if (match) {
						this.emit(this._onVipResult, channel, match[1]);
					}
					break;
				}

				// unvip
				case 'bad_unvip_grantee_not_vip': {
					const match = message.split(' ');
					const user = /^\w+$/.test(match[0]) ? match[0] : undefined;
					if (user) {
						this.emit(this._onUnvipResult, channel, user, messageType);
					}
					break;
				}

				case 'unvip_success': {
					const match = /^You have removed (\w+) /.exec(message);
					if (match) {
						this.emit(this._onUnvipResult, channel, match[1]);
					}
					break;
				}

				// vips
				case 'no_vips': {
					this.emit(this._onVipsResult, channel, []);
					break;
				}

				case 'vips_success': {
					const [, vipList] = message.split(': ');
					const vips = vipList.split(', ');
					this.emit(this._onVipsResult, channel, vips);
					break;
				}

				case 'cmds_available': {
					// do we really care?
					break;
				}

				// there's other messages that show us the following things...
				// ...like ROOMSTATE...
				case 'followers_on':
				case 'followers_on_zero':
				case 'followers_off':
				case 'slow_on':
				case 'slow_off': {
					break;
				}

				// ...and CLEARCHAT...
				case 'timeout_success': {
					break;
				}

				// ...and HOSTTARGET
				case 'host_off':
				case 'host_on':
				case 'host_target_went_offline': {
					break;
				}

				case 'unrecognized_cmd': {
					break;
				}

				case 'no_permission': {
					this.emit(this.onNoPermission, channel, message);
					break;
				}

				case 'msg_ratelimit': {
					this.emit(this.onMessageRatelimit, channel, message);
					break;
				}

				case 'msg_banned': {
					this.emit(this.onMessageFailed, channel, messageType);
					break;
				}

				case undefined: {
					// this might be one of these weird authentication error notices that don't have a msg-id...
					if (
						message === 'Login authentication failed' ||
						message === 'Improperly formatted AUTH' ||
						message === 'Invalid NICK'
					) {
						this._authVerified = false;
						this.emit(this.onAuthenticationFailure, message);
						if (!this._authRetryTimer) {
							this._authRetryTimer = ChatClient._getReauthenticateWaitTime();
						}
						const secs = this._authRetryTimer.next().value;
						if (secs !== 0) {
							this._chatLogger.info(`Retrying authentication in ${secs} seconds`);
						}
						await delay(secs * 1000);
						await this.reconnect();
					}
					break;
				}

				default: {
					if (!messageType || messageType.substr(0, 6) !== 'usage_') {
						this._chatLogger.warn(`Unrecognized notice ID: '${messageType}'`);
					}
				}
			}
		});
	}

	async connect(): Promise<void> {
		if (!this._authProvider) {
			this._updateCredentials({
				nick: ChatClient._generateJustinfanNick(),
				password: undefined
			});
		}

		await super.connect();
	}

	/**
	 * Hosts a channel on another channel.
	 *
	 * @param target The host target, i.e. the channel that is being hosted.
	 * @param channel The host source, i.e. the channel that is hosting. Defaults to the channel of the connected user.
	 */
	async host(channel: string | undefined, target: string): Promise<void> {
		const channelName = toUserName(channel ?? this._credentials.nick);
		return new Promise<void>((resolve, reject) => {
			const e = this._onHostResult((chan, error) => {
				if (toUserName(chan) === channelName) {
					if (error) {
						reject(error);
					} else {
						resolve();
					}
					this.removeListener(e);
				}
			});
			void this.say(channelName, `/host ${target}`);
		});
	}

	/**
	 * Ends any host on a channel.
	 *
	 * This only works when in the channel that was hosted in order to provide feedback about success of the command.
	 *
	 * If you don't need this feedback, consider using {@ChatClient#unhostOutside} instead.
	 *
	 * @param channel The channel to end the host on. Defaults to the channel of the connected user.
	 */
	async unhost(channel: string = this._credentials.nick): Promise<void> {
		channel = toUserName(channel);
		return new Promise<void>((resolve, reject) => {
			const e = this._onUnhostResult((chan, error) => {
				if (toUserName(chan) === channel) {
					if (error) {
						reject(error);
					} else {
						resolve();
					}
					this.removeListener(e);
				}
			});
			void this.say(channel, '/unhost');
		});
	}

	/**
	 * Ends any host on a channel.
	 *
	 * This works even when not in the channel that was hosted, but provides no feedback about success of the command.
	 *
	 * If you need feedback about success, use {@ChatClient#unhost} (but make sure you're in the channel you are hosting).
	 *
	 * @param channel The channel to end the host on. Defaults to the channel of the connected user.
	 */
	async unhostOutside(channel: string = this._credentials.nick): Promise<void> {
		return this.say(channel, '/unhost');
	}

	/**
	 * Bans a user from a channel.
	 *
	 * @param channel The channel to ban the user from. Defaults to the channel of the connected user.
	 * @param user The user to ban from the channel.
	 * @param reason The reason for the ban.
	 */
	async ban(channel: string | undefined, user: string, reason: string = ''): Promise<void> {
		const channelName = toUserName(channel ?? this._credentials.nick);
		user = toUserName(user);
		return new Promise<void>((resolve, reject) => {
			const e = this._onBanResult((_channel, _user, error) => {
				if (toUserName(_channel) === channelName && toUserName(_user) === user) {
					if (error) {
						reject(error);
					} else {
						resolve();
					}
					this.removeListener(e);
				}
			});
			void this.say(channelName, `/ban ${user} ${reason}`);
		});
	}

	/**
	 * Clears all messages in a channel.
	 *
	 * @param channel The channel to ban the user from. Defaults to the channel of the connected user.
	 */
	async clear(channel: string = this._credentials.nick): Promise<void> {
		channel = toUserName(channel);
		return new Promise<void>(resolve => {
			const e = this.addInternalListener(this.onChatClear, _channel => {
				if (toUserName(_channel) === channel) {
					resolve();
					e.unbind();
				}
			});
			void this.say(channel, '/clear');
		});
	}

	/**
	 * Changes your username color.
	 *
	 * @param color The hexadecimal code (prefixed with #) or color name to use for your username.
	 *
	 * Please note that only Twitch Turbo or Prime users can use hexadecimal codes for arbitrary colors.
	 *
	 * If you have neither of those, you can only choose from the following color names:
	 *
	 * Blue, BlueViolet, CadetBlue, Chocolate, Coral, DodgerBlue, Firebrick, GoldenRod, Green, HotPink, OrangeRed, Red, SeaGreen, SpringGreen, YellowGreen
	 */
	async changeColor(color: string): Promise<void> {
		return new Promise<void>((resolve, reject) => {
			const e = this._onColorResult(error => {
				if (error) {
					reject(error);
				} else {
					resolve();
				}
				this.removeListener(e);
			});
			void this.say(GENERIC_CHANNEL, `/color ${color}`);
		});
	}

	/**
	 * Runs a commercial break on a channel.
	 *
	 * @param channel The channel to run the commercial break on.
	 * @param duration The duration of the commercial break.
	 */
	async runCommercial(channel: string, duration: CommercialLength): Promise<void> {
		channel = toUserName(channel);
		return new Promise<void>((resolve, reject) => {
			const e = this._onCommercialResult((_channel, error) => {
				if (toUserName(_channel) === channel) {
					if (error) {
						reject(error);
					} else {
						resolve();
					}
					this.removeListener(e);
				}
			});
			void this.say(channel, `/commercial ${duration}`);
		});
	}

	/**
	 * Deletes a message from a channel.
	 *
	 * @param channel The channel to delete the message from.
	 * @param message The message (as message ID or message object) to delete.
	 */
	async deleteMessage(channel: string, message: string | TwitchPrivateMessage): Promise<void> {
		channel = toUserName(channel);
		const messageId = extractMessageId(message);
		return new Promise<void>((resolve, reject) => {
			const e = this._onDeleteMessageResult((_channel, error) => {
				if (toUserName(_channel) === channel) {
					if (error) {
						reject(error);
					} else {
						resolve();
					}
					this.removeListener(e);
				}
			});
			void this.say(channel, `/delete ${messageId}`);
		});
	}

	/**
	 * Enables emote-only mode in a channel.
	 *
	 * @param channel The channel to enable emote-only mode in.
	 */
	async enableEmoteOnly(channel: string): Promise<void> {
		channel = toUserName(channel);
		return new Promise<void>((resolve, reject) => {
			const e = this._onEmoteOnlyResult((_channel, error) => {
				if (toUserName(_channel) === channel) {
					if (error) {
						reject(error);
					} else {
						resolve();
					}
					this.removeListener(e);
				}
			});
			void this.say(channel, '/emoteonly');
		});
	}

	/**
	 * Disables emote-only mode in a channel.
	 *
	 * @param channel The channel to disable emote-only mode in.
	 */
	async disableEmoteOnly(channel: string): Promise<void> {
		channel = toUserName(channel);
		return new Promise<void>((resolve, reject) => {
			const e = this._onEmoteOnlyOffResult((_channel, error) => {
				if (toUserName(_channel) === channel) {
					if (error) {
						reject(error);
					} else {
						resolve();
					}
					this.removeListener(e);
				}
			});
			void this.say(channel, '/emoteonlyoff');
		});
	}

	/**
	 * Enables followers-only mode in a channel.
	 *
	 * @param channel The channel to enable followers-only mode in.
	 * @param minFollowTime The time (in minutes) a user needs to be following before being able to send messages.
	 */
	async enableFollowersOnly(channel: string, minFollowTime: number = 0): Promise<void> {
		if (!Number.isInteger(minFollowTime) || minFollowTime < 0 || minFollowTime > 129600) {
			throw new Error(
				`Invalid minimum follow time: ${minFollowTime}. It must be an integer between 0 and 129600.`
			);
		}
		channel = toUserName(channel);
		return new Promise<void>((resolve, reject) => {
			const e = this._onFollowersOnlyResult((_channel, _minFollowTime, error) => {
				if (toUserName(_channel) === channel && _minFollowTime === minFollowTime) {
					if (error) {
						reject(error);
					} else {
						resolve();
					}
					this.removeListener(e);
				}
			});
			void this.say(channel, `/followers ${minFollowTime || ''}`);
		});
	}

	/**
	 * Disables followers-only mode in a channel.
	 *
	 * @param channel The channel to disable followers-only mode in.
	 */
	async disableFollowersOnly(channel: string): Promise<void> {
		channel = toUserName(channel);
		return new Promise<void>((resolve, reject) => {
			const e = this._onFollowersOnlyOffResult((_channel, error) => {
				if (toUserName(_channel) === channel) {
					if (error) {
						reject(error);
					} else {
						resolve();
					}
					this.removeListener(e);
				}
			});
			void this.say(channel, '/followersoff');
		});
	}

	/**
	 * Gives a user moderator rights in a channel.
	 *
	 * @param channel The channel to give the user moderator rights in.
	 * @param user The user to give moderator rights.
	 */
	async mod(channel: string, user: string): Promise<void> {
		channel = toUserName(channel);
		user = toUserName(user);
		return new Promise<void>((resolve, reject) => {
			const e = this._onModResult((_channel, _user, error) => {
				if (toUserName(_channel) === channel && toUserName(_user) === user) {
					if (error) {
						reject(error);
					} else {
						resolve();
					}
					this.removeListener(e);
				}
			});
			void this.say(channel, `/mod ${user}`);
		});
	}

	/**
	 * Takes moderator rights from a user in a channel.
	 *
	 * @param channel The channel to remove the user's moderator rights in.
	 * @param user The user to take moderator rights from.
	 */
	async unmod(channel: string, user: string): Promise<void> {
		channel = toUserName(channel);
		user = toUserName(user);
		return new Promise<void>((resolve, reject) => {
			const e = this._onUnmodResult((_channel, _user, error) => {
				if (toUserName(_channel) === channel && toUserName(_user) === user) {
					if (error) {
						reject(error);
					} else {
						resolve();
					}
					this.removeListener(e);
				}
			});
			void this.say(channel, `/unmod ${user}`);
		});
	}

	/**
	 * Retrieves a list of moderators in a channel.
	 *
	 * @param channel The channel to retrieve the moderators of.
	 */
	async getMods(channel: string): Promise<string[]> {
		channel = toUserName(channel);
		return new Promise<string[]>(resolve => {
			const e = this._onModsResult((_channel, mods) => {
				if (toUserName(_channel) === channel) {
					resolve(mods!);
					this.removeListener(e);
				}
			});
			void this.say(channel, '/mods');
		});
	}

	/**
	 * Enables r9k mode in a channel.
	 *
	 * @param channel The channel to enable r9k mode in.
	 */
	async enableR9k(channel: string): Promise<void> {
		channel = toUserName(channel);
		return new Promise<void>((resolve, reject) => {
			const e = this._onR9kResult((_channel, error) => {
				if (toUserName(_channel) === channel) {
					if (error) {
						reject(error);
					} else {
						resolve();
					}
					this.removeListener(e);
				}
			});
			void this.say(channel, '/r9kbeta');
		});
	}

	/**
	 * Disables r9k mode in a channel.
	 *
	 * @param channel The channel to disable r9k mode in.
	 */
	async disableR9k(channel: string): Promise<void> {
		channel = toUserName(channel);
		return new Promise<void>((resolve, reject) => {
			const e = this._onR9kOffResult((_channel, error) => {
				if (toUserName(_channel) === channel) {
					if (error) {
						reject(error);
					} else {
						resolve();
					}
					this.removeListener(e);
				}
			});
			void this.say(channel, '/r9kbetaoff');
		});
	}

	/**
	 * Enables slow mode in a channel.
	 *
	 * @param channel The channel to enable slow mode in.
	 * @param delayBetweenMessages The time (in seconds) a user needs to wait between messages.
	 */
	async enableSlow(channel: string, delayBetweenMessages: number = 30): Promise<void> {
		if (!Number.isInteger(delayBetweenMessages) || delayBetweenMessages < 1 || delayBetweenMessages > 1800) {
			throw new Error(
				`Invalid delay between messages: ${delayBetweenMessages}. It must be an integer between 1 and 1800.`
			);
		}
		channel = toUserName(channel);
		return new Promise<void>((resolve, reject) => {
			const e = this._onSlowResult((_channel, _delay, error) => {
				if (toUserName(_channel) === channel) {
					if (error) {
						reject(error);
					} else {
						resolve();
					}
					this.removeListener(e);
				}
			});
			void this.say(channel, `/slow ${delayBetweenMessages}`);
		});
	}

	/**
	 * Disables slow mode in a channel.
	 *
	 * @param channel The channel to disable slow mode in.
	 */
	async disableSlow(channel: string): Promise<void> {
		channel = toUserName(channel);
		return new Promise<void>((resolve, reject) => {
			const e = this._onSlowOffResult((_channel, error) => {
				if (toUserName(_channel) === channel) {
					if (error) {
						reject(error);
					} else {
						resolve();
					}
					this.removeListener(e);
				}
			});
			void this.say(channel, '/slowoff');
		});
	}

	/**
	 * Enables subscribers-only mode in a channel.
	 *
	 * @param channel The channel to enable subscribers-only mode in.
	 */
	async enableSubsOnly(channel: string): Promise<void> {
		channel = toUserName(channel);
		return new Promise<void>((resolve, reject) => {
			const e = this._onSubsOnlyResult((_channel, error) => {
				if (toUserName(_channel) === channel) {
					if (error) {
						reject(error);
					} else {
						resolve();
					}
					this.removeListener(e);
				}
			});
			void this.say(channel, '/subscribers');
		});
	}

	/**
	 * Disables subscribers-only mode in a channel.
	 *
	 * @param channel The channel to disable subscribers-only mode in.
	 */
	async disableSubsOnly(channel: string): Promise<void> {
		channel = toUserName(channel);
		return new Promise<void>((resolve, reject) => {
			const e = this._onSubsOnlyOffResult((_channel, error) => {
				if (toUserName(_channel) === channel) {
					if (error) {
						reject(error);
					} else {
						resolve();
					}
					this.removeListener(e);
				}
			});
			void this.say(channel, '/subscribersoff');
		});
	}

	/**
	 * Times out a user in a channel and removes all their messages.
	 *
	 * @param channel The channel to time out the user in.
	 * @param user The user to time out.
	 * @param duration The time (in seconds) until the user can send messages again. Defaults to 1 minute.
	 * @param reason
	 */
	async timeout(channel: string, user: string, duration: number = 60, reason: string = ''): Promise<void> {
		if (!Number.isInteger(duration) || duration < 1 || duration > 1209600) {
			throw new Error(`Invalid timeout duration: ${duration}. It must be an integer between 1 and 1209600.`);
		}
		channel = toUserName(channel);
		return new Promise<void>((resolve, reject) => {
			const e = this._onTimeoutResult((_channel, _user, _duration, error) => {
				if (toUserName(_channel) === channel && toUserName(_user) === user) {
					if (error) {
						reject(error);
					} else {
						resolve();
					}
					this.removeListener(e);
				}
			});
			void this.say(channel, `/timeout ${user} ${duration} ${reason}`);
		});
	}

	/**
	 * Removes all messages of a user from a channel.
	 *
	 * @param channel The channel to purge the user's messages from.
	 * @param user The user to purge.
	 * @param reason The reason for the purge.
	 */
	async purge(channel: string, user: string, reason: string = ''): Promise<void> {
		return this.timeout(channel, user, 1, reason);
	}

	/**
	 * Gives a user VIP status in a channel.
	 *
	 * @param channel The channel to give the user VIP status in.
	 * @param user The user to give VIP status.
	 */
	async addVip(channel: string, user: string): Promise<void> {
		channel = toUserName(channel);
		user = toUserName(user);
		return new Promise<void>((resolve, reject) => {
			const e = this._onVipResult((_channel, _user, error) => {
				if (toUserName(_channel) === channel && toUserName(_user) === user) {
					if (error) {
						reject(error);
					} else {
						resolve();
					}
					this.removeListener(e);
				}
			});
			void this.say(channel, `/vip ${user}`);
		});
	}

	/**
	 * Takes VIP status from a user in a channel.
	 *
	 * @param channel The channel to remove the user's VIP status in.
	 * @param user The user to take VIP status from.
	 */
	async removeVip(channel: string, user: string): Promise<void> {
		channel = toUserName(channel);
		user = toUserName(user);
		return new Promise<void>((resolve, reject) => {
			const e = this._onUnvipResult((_channel, _user, error) => {
				if (toUserName(_channel) === channel && toUserName(_user) === user) {
					if (error) {
						reject(error);
					} else {
						resolve();
					}
					this.removeListener(e);
				}
			});
			void this.say(channel, `/unvip ${user}`);
		});
	}

	/**
	 * Retrieves a list of VIPs in a channel.
	 *
	 * @param channel The channel to retrieve the VIPs of.
	 */
	async getVips(channel: string): Promise<string[]> {
		channel = toUserName(channel);
		return new Promise<string[]>(resolve => {
			const e = this._onVipsResult((_channel, vips) => {
				if (toUserName(_channel) === channel) {
					resolve(vips!);
					this.removeListener(e);
				}
			});
			void this.say(channel, '/vips');
		});
	}

	/**
	 * Sends a message to a channel.
	 *
	 * @param channel The channel to send the message to.
	 * @param message The message to send.
	 * @param attributes The attributes to add to the message.
	 */
	async say(channel: string, message: string, attributes: ChatSayMessageAttributes = {}): Promise<void> {
		const tags: Record<string, string> = {};
		if (attributes.replyTo) {
			tags['reply-parent-msg-id'] = extractMessageId(attributes.replyTo);
		}
		return this._messageRateLimiter.request({
			type: 'say',
			channel: toChannelName(channel),
			message,
			tags
		});
	}

	/**
	 * Sends an action message (/me) to a channel.
	 *
	 * @param channel The channel to send the message to.
	 * @param message The message to send.
	 */
	async action(channel: string, message: string): Promise<void> {
		return this._messageRateLimiter.request({
			type: 'action',
			channel: toChannelName(channel),
			message
		});
	}

	/**
	 * Sends a whisper message to another user.
	 *
	 * @param user The user to send the message to.
	 * @param message The message to send.
	 */
	async whisper(user: string, message: string): Promise<void> {
		if (!this._needToShowWhisperWarning) {
			this._needToShowWhisperWarning = false;
			this._chatLogger.warn(
				`You did not set a botLevel option.
Pleasae note that your whispers might not arrive reliably if your bot is not a known or verified bot.`
			);
		}
		return this._whisperRateLimiter.request({
			target: toUserName(user),
			message
		});
	}

	/**
	 * Joins a channel.
	 *
	 * @param channel The channel to join.
	 */
	async join(channel: string): Promise<void> {
		return this._joinRateLimiter.request(toChannelName(channel));
	}

	/**
	 * Leaves a channel ("part" in IRC terms).
	 *
	 * @param channel The channel to leave.
	 */
	part(channel: string): void {
		super.part(toChannelName(channel));
	}

	/**
	 * Disconnects from the chat server.
	 */
	async quit(): Promise<void> {
		void this._connection.disconnect().then(() => {
			this._chatLogger.debug('Finished cleaning up old connection');
		});
	}

	protected registerCoreMessageTypes(): void {
		super.registerCoreMessageTypes();
		this.registerMessageType(TwitchPrivateMessage);
	}

	protected async getPassword(): Promise<string | undefined> {
		if (!this._authProvider) {
			return undefined;
		}

		if (this._authToken && !this._authToken.isExpired && this._authVerified) {
			this._chatLogger.debug('AccessToken assumed to be correct from last connection');
			return `oauth:${this._authToken.accessToken}`;
		}

		const scopes = this._getNecessaryScopes();
		let lastTokenError: InvalidTokenError | undefined = undefined;

		try {
			this._authToken = await this._authProvider.getAccessToken(scopes);
			if (this._authToken) {
				const token = await getTokenInfo(this._authToken.accessToken);
				this._updateCredentials({
					nick: token.userName
				});
				return `oauth:${this._authToken.accessToken}`;
			}
		} catch (e: unknown) {
			if (e instanceof InvalidTokenError) {
				lastTokenError = e;
			} else {
				this._chatLogger.error(`Retrieving an access token failed: ${(e as Error).message}`);
			}
		}

		this._chatLogger.warn('No valid token available; trying to refresh');

		try {
			this._authToken = await this._authProvider.refresh?.();

			if (this._authToken) {
				const token = await getTokenInfo(this._authToken.accessToken);
				this._updateCredentials({
					nick: token.userName
				});
				return `oauth:${this._authToken.accessToken}`;
			}
		} catch (e: unknown) {
			if (e instanceof InvalidTokenError) {
				lastTokenError = e;
			} else {
				this._chatLogger.error(`Refreshing the access token failed: ${(e as Error).message}`);
			}
		}

		this._authVerified = false;
		throw lastTokenError ?? new Error('Could not retrieve a valid token');
	}

	private _doWhisper(user: string, message: string): void {
		super.say(GENERIC_CHANNEL, `/w ${user} ${message}`);
	}

	private _getNecessaryScopes() {
		if (this._useLegacyScopes) {
			return ['chat_login'];
		}
		if (this._readOnly) {
			return ['chat:read'];
		}
		return ['chat:read', 'chat:edit'];
	}

	private static _generateJustinfanNick() {
		const randomSuffix = Math.floor(Math.random() * 100000)
			.toString()
			.padStart(5, '0');
		return `justinfan${randomSuffix}`;
	}

	// yes, this is just fibonacci with a limit
	private static *_getReauthenticateWaitTime(): Iterator<number, never> {
		let current = 0;
		let next = 1;

		while (current < 120) {
			yield current;
			[current, next] = [next, current + next];
		}

		while (true) {
			yield 120;
		}
	}
}<|MERGE_RESOLUTION|>--- conflicted
+++ resolved
@@ -605,7 +605,6 @@
 	) => Listener = this.registerEvent();
 
 	// override for specific class
-<<<<<<< HEAD
 	/**
 	 * Fires when a user sends a message to a channel.
 	 *
@@ -620,12 +619,6 @@
 	declare onPrivmsg: (
 		handler: (channel: string, user: string, message: string, msg: TwitchPrivateMessage) => void
 	) => Listener;
-=======
-	/** @private */
-	declare readonly onPrivmsg: EventBinder<
-		[channel: string, user: string, message: string, msg: TwitchPrivateMessage]
-	>;
->>>>>>> 9a9f71e4
 
 	/**
 	 * Fires when a user sends an action (/me) to a channel.
@@ -636,13 +629,9 @@
 	 * @param message The action text.
 	 * @param msg The full message object containing all message and user information.
 	 */
-<<<<<<< HEAD
 	declare onAction: (
 		handler: (channel: string, user: string, message: string, msg: TwitchPrivateMessage) => void
 	) => Listener;
-=======
-	declare readonly onAction: EventBinder<[channel: string, user: string, message: string, msg: TwitchPrivateMessage]>;
->>>>>>> 9a9f71e4
 
 	// internal events to resolve promises and stuff
 	private readonly _onBanResult: (
