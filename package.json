--- conflicted
+++ resolved
@@ -8,11 +8,7 @@
   "author": "Daniel Fischer <daniel@d-fischer.dev>",
   "license": "MIT",
   "devDependencies": {
-<<<<<<< HEAD
-    "@d-fischer/documen.ts": "^0.11.7",
-=======
     "@d-fischer/documen.ts": "^0.11.8",
->>>>>>> 7409cd8b
     "@d-fischer/eslint-config": "^3.1.1",
     "@types/node": "^12.12.47",
     "electron": "^9.1.0",
