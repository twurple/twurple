--- conflicted
+++ resolved
@@ -18,14 +18,8 @@
     "lerna": "^3.13.1",
     "lint-staged": "^9.4.2",
     "prettier": "^1.18.2",
-<<<<<<< HEAD
     "rimraf": "^3.0.0",
-    "typescript": "~3.7.1"
-=======
-    "pretty-quick": "^2.0.0",
-    "rimraf": "^2.6.2",
     "typescript": "~3.7.4"
->>>>>>> 6c5ca32e
   },
   "scripts": {
     "lint": "eslint --ext js,ts packages",
